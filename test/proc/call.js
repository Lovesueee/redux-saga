--- conflicted
+++ resolved
@@ -48,37 +48,24 @@
 
 });
 
-<<<<<<< HEAD
-test('processor synchronous call failures handling', assert => {
-=======
 
 
 
 
 test('processor handles failure correctly when parent generator call child generator 1', assert => {
->>>>>>> cc359dd6
   assert.plan(1);
 
   let actual = []
   const dispatch = v => actual.push(v)
 
-<<<<<<< HEAD
-=======
   function fail(message) {
     throw new Error(message)
   }
->>>>>>> cc359dd6
 
   function* genFnChild() {
     try {
       yield io.put("startChild")
-<<<<<<< HEAD
-      yield io.call(() => {
-        throw new Error("child error")
-      });
-=======
       yield io.call(fail,"child error")
->>>>>>> cc359dd6
       yield io.put("success child")
     }
     catch (e) {
@@ -89,11 +76,7 @@
   function* genFnParent() {
     try {
       yield io.put("start parent")
-<<<<<<< HEAD
-      yield io.call(genFnChild);
-=======
       yield io.call(genFnChild)
->>>>>>> cc359dd6
       yield io.put("success parent")
     }
     catch (e) {
@@ -103,12 +86,6 @@
 
   proc(genFnParent(),undefined,dispatch).done.catch(err => assert.fail(err))
 
-<<<<<<< HEAD
-
-  const expected = ['start parent','startChild','failure child','success parent'];
-  setTimeout(() => {
-    assert.deepEqual(actual, expected,"processor should inject call error into generator")
-=======
   const expected = ['start parent','startChild','failure child','success parent']
   setTimeout(() => {
     assert.deepEqual(actual, expected,"processor dispatches appropriate actions")
@@ -155,7 +132,6 @@
   const expected = ['start parent','startChild','failure child','failure parent']
   setTimeout(() => {
     assert.deepEqual(actual, expected,"processor dispatches appropriate actions")
->>>>>>> cc359dd6
     assert.end()
   }, DELAY)
 
