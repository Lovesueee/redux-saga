--- conflicted
+++ resolved
@@ -1,40 +1,29 @@
-<<<<<<< HEAD
 import test from 'tape'
-import proc from '../../src/internal/proc'
-import { arrayOfDeferred } from '../../src/utils'
-=======
-import test from 'tape';
 import { createStore, applyMiddleware } from 'redux'
 import sagaMiddleware from '../../src'
-import { arrayOfDeffered } from '../../src/utils'
->>>>>>> 93c83ee4
+import { arrayOfDeferred } from '../../src/utils'
 import * as io from '../../src/effects'
 
 test('processor nested iterator handling', assert => {
-  assert.plan(1);
+  assert.plan(1)
 
-<<<<<<< HEAD
   let actual = []
   let defs = arrayOfDeferred(3)
-=======
-  let actual = [];
-  let defs = arrayOfDeffered(3)
->>>>>>> 93c83ee4
 
   const middleware = sagaMiddleware()
   const store = applyMiddleware(middleware)(createStore)(() => {})
 
   function* child() {
-    actual.push( yield defs[0].promise )
+    actual.push(yield defs[0].promise)
     actual.push(yield io.take('action-1'))
 
-    actual.push( yield defs[1].promise )
+    actual.push(yield defs[1].promise)
     actual.push(yield io.take('action-2'))
 
-    actual.push( yield defs[2].promise )
-    actual.push( yield io.take('action-3') )
+    actual.push(yield defs[2].promise)
+    actual.push(yield io.take('action-3'))
 
-    actual.push( yield Promise.reject('child error') )
+    actual.push(yield Promise.reject('child error'))
   }
 
   function* main() {
@@ -44,24 +33,22 @@
       actual.push('caught ' + e)
     }
   }
-  const expected = [1, {type: 'action-1'}, 2, {type: 'action-2'}, 3, {type: 'action-3'}, 'caught child error'];
+  const expected = [1, { type: 'action-1' }, 2, { type: 'action-2' }, 3, { type: 'action-3' }, 'caught child error']
 
   const task = middleware.run(main)
 
   Promise.resolve(1)
     .then(() => defs[0].resolve(1))
-    .then(() => store.dispatch({type: 'action-1'}))
+    .then(() => store.dispatch({ type: 'action-1' }))
     .then(() => defs[1].resolve(2))
-    .then(() => store.dispatch({type: 'action-2'}))
+    .then(() => store.dispatch({ type: 'action-2' }))
     .then(() => defs[2].resolve(3))
-    .then(() => store.dispatch({type: 'action-3'}))
+    .then(() => store.dispatch({ type: 'action-3' }))
 
   task.done
     .then(() => {
-      assert.deepEqual(actual, expected,
-        "processor must fullfill nested iterator effects"
-      );
-      assert.end();
+      assert.deepEqual(actual, expected, 'processor must fullfill nested iterator effects')
+      assert.end()
     })
     .catch(err => assert.fail(err))
-});+})