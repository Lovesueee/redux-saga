--- conflicted
+++ resolved
@@ -95,13 +95,6 @@
 
   let actual
   const def = deferred()
-<<<<<<< HEAD
-  const input = cb => {
-    Promise.resolve(1)
-      .then(() => def.resolve(1))
-      .then(() => cb(END))
-=======
->>>>>>> 93c83ee4
 
   const middleware = sagaMiddleware()
   const store = applyMiddleware(middleware)(createStore)(() => {})
@@ -133,13 +126,6 @@
 
   let actual
   const def = deferred()
-<<<<<<< HEAD
-  const input = cb => {
-    Promise.resolve(1)
-      .then(() => def.resolve(1))
-      .then(() => cb({ type: 'action' }))
-=======
->>>>>>> 93c83ee4
 
   const middleware = sagaMiddleware()
   const store = applyMiddleware(middleware)(createStore)(() => {})
